--- conflicted
+++ resolved
@@ -87,21 +87,12 @@
     #    users = auth.get_user_model()
     #    return users.objects.filter(is_staff=False)
 
-<<<<<<< HEAD
-    def get_context_data(self, **kwargs):
-        context = super(UserList, self).get_context_data(**kwargs)
-        table = self.table_class(context['object_list'])
-        RequestConfig(self.request, paginate={"per_page": 20}).configure(table)
-        context['table'] = table
-        return context
-=======
     #def get_context_data(self, **kwargs):
     #    context = super(UserList, self).get_context_data(**kwargs)
     #    table = self.table_class(kwargs['object_list'])
     #    RequestConfig(self.request, paginate={"per_page": 20}).configure(table)
     #    context['table'] = table
     #    return context
->>>>>>> ca0ee082
 
 
 # Admin Change/Edit User (modal)
