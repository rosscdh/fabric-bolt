--- conflicted
+++ resolved
@@ -126,14 +126,11 @@
     'grappelli',
     'django.contrib.admin',
     'south',
-<<<<<<< HEAD
     'crispy_forms',
     'custom_user',
     'accounts',
-=======
     'hosts',
     'projects',
->>>>>>> a02a300d
 )
 
 
