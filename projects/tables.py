--- conflicted
+++ resolved
@@ -36,13 +36,9 @@
     ], delimiter='&#160;&#160;&#160;')
 
     key = tables.LinkColumn('projects_configuration_update', kwargs={'pk': tables.A('pk')})
-<<<<<<< HEAD
-    sensitive_value = tables.BooleanColumn(verbose_name="Sensitive",)
     value = tables.Column(accessor='get_value', orderable=False)
-=======
     prompt_me_for_input = tables.BooleanColumn(verbose_name="Prompt?",)
     sensitive_value = tables.BooleanColumn(verbose_name="Sensitive?",)
->>>>>>> d6489d32
 
     class Meta:
         model = models.Configuration
