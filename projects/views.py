--- conflicted
+++ resolved
@@ -100,7 +100,6 @@
     form_class = forms.ConfigurationUpdateForm
 
 
-<<<<<<< HEAD
 class DeploymentCreate(CreateView):
     model = models.Deployment
     form_class = forms.DeploymentForm
@@ -121,7 +120,8 @@
         context = super(DeploymentCreate, self).get_context_data(**kwargs)
         context['stage'] = self.stage
         return context
-=======
+
+
 class ProjectStageCreate(BaseGetProjectCreateView):
     model = models.Stage
     template_name_suffix = '_create'
@@ -141,5 +141,4 @@
 
 
 class ProjectStageView(DetailView):
-    model = models.Stage
->>>>>>> 3fdd5658
+    model = models.Stage