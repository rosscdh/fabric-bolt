#!/usr/bin/env python

from setuptools import setup, find_packages

setup_requires = []

install_requires = [
    'django>=1.6.5,<1.7',
    'south>=0.8.4,<0.9',
    'pillow>=2.5.1,<2.6',
    'django-stronghold>=0.2.6,<0.3',
    'django-crispy-forms>=1.4.0,<1.5',
    'django-custom-user>=0.4,<0.5',
    'django-tables2>=0.15.0,<0.16',
    'django-braces>=1.4,<1.5',
    'django-sekizai>=0.7,<0.8',
    'django-grappelli>=2.5.1,<2.6',
    'fabric>=1.9,<1.10',
    'logan>=0.5.10,<0.6',
    'GitPython',
    'django-bootstrap-form>=3.1,<3.2',
    'croniter==0.3.4',
    'gevent-socketio>=0.3.6,<0.4',
    'virtualenv>=1.11.6,<1.12',
<<<<<<< HEAD
    'requests',
=======
    'django-authtools>=1.0.0',
>>>>>>> 1e7b42af
]

dev_requires = [
    'django_debug_toolbar>=1.2.1,<1.3',
    'django-grappelli>=2.5.3,<2.6',
    'django-debug-toolbar-template-timings>=0.6.4,<0.7',
    'mock>=1.0.1,<1.1',
    'model_mommy>=1.2.1,<1.3'
]

postgres_requires = [
    'psycopg2>=2.5.3,<2.6',
]

mysql_requires = [
    'MySQL-python>=1.2.5,<1.3',
]


setup(
    name='fabric-bolt',
    version='0.1b1',
    author='Dan Dietz, Nathaniel Pardington, Jared Proffitt',
    url='https://github.com/worthwhile/fabric-bolt',
    description='A web interface to fabric deployments.',
    long_description=open('README.rst').read(),
    packages=find_packages(exclude=['docs',]),
    zip_safe=False,
    install_requires=install_requires,
    extras_require={
        'dev': install_requires + dev_requires,
        'postgres': install_requires + postgres_requires,
        'mysql': install_requires + mysql_requires,
    },
    license='MIT',
    include_package_data=True,
    entry_points={
        'console_scripts': [
            'fabric-bolt = fabric_bolt.utils.runner:main',
        ],
    },
    classifiers=[
        'Framework :: Django',
        'Programming Language :: Python'
    ],
)<|MERGE_RESOLUTION|>--- conflicted
+++ resolved
@@ -22,11 +22,8 @@
     'croniter==0.3.4',
     'gevent-socketio>=0.3.6,<0.4',
     'virtualenv>=1.11.6,<1.12',
-<<<<<<< HEAD
     'requests',
-=======
     'django-authtools>=1.0.0',
->>>>>>> 1e7b42af
 ]
 
 dev_requires = [
