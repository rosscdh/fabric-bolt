"""
Views for the Projects App
"""

import datetime
import subprocess
import sys

from django.http import HttpResponseRedirect, StreamingHttpResponse
from django.db.models.aggregates import Count
from django.contrib import messages
from django.views.generic import CreateView, UpdateView, DetailView, DeleteView, RedirectView, View
from django.core.urlresolvers import reverse_lazy, reverse
from django.shortcuts import get_object_or_404
from django.forms import CharField, PasswordInput, Select, FloatField, BooleanField
from django.conf import settings
from django.core.cache import cache

from django_tables2 import RequestConfig, SingleTableView

from fabric_bolt.core.mixins.views import MultipleGroupRequiredMixin
from fabric_bolt.hosts.models import Host
from fabric_bolt.projects import forms, tables, models
from fabric_bolt.projects.util import get_fabric_tasks, build_command, get_task_details
<<<<<<< HEAD
from fabric_bolt.web_hooks.tables import HookTable

from fabric_bolt.projects.signals import deployment_finished

=======
from copy import deepcopy
>>>>>>> 1e7b42af

class BaseGetProjectCreateView(CreateView):
    """
    Reusable class for create views that need the project pulled in
    """

    def dispatch(self, request, *args, **kwargs):

        # Lets set the project so we can use it later
        project_id = kwargs.get('project_id')
        self.project = models.Project.objects.get(pk=project_id)

        return super(BaseGetProjectCreateView, self).dispatch(request, *args, **kwargs)


class ProjectList(SingleTableView):
    """
    Project List page
    """

    table_class = tables.ProjectTable
    model = models.Project
    queryset = models.Project.active_records.all()


class ProjectCreate(MultipleGroupRequiredMixin, CreateView):
    """
    Create a new project
    """
    group_required = ['Admin', 'Deployer', ]
    model = models.Project
    form_class = forms.ProjectCreateForm
    template_name_suffix = '_create'

    def form_valid(self, form):
        """After the form is valid lets let people know"""

        ret = super(ProjectCreate, self).form_valid(form)

        # Good to make note of that
        messages.add_message(self.request, messages.SUCCESS, 'Project %s created' % self.object.name)

        return ret

class ProjectCopy(MultipleGroupRequiredMixin, CreateView):
    """
    Copy project
    """
    group_required = ['Admin', 'Deployer', ]
    model = models.Project
    form_class = forms.ProjectCreateForm
    template_name_suffix = '_copy'
    copy_object = None

    def get_initial(self):
        """
        Returns the initial data to use for forms on this view.
        """
        initial = super(ProjectCopy, self).get_initial()
        if self.copy_object:
            initial.update({'name': '%s copy' % self.copy_object.name,
                            'type_id': self.copy_object.type_id,
                            'description': self.copy_object.description,
                            'use_repo_fabfile': self.copy_object.use_repo_fabfile,
                            'fabfile_requirements': self.copy_object.fabfile_requirements,
                            'repo_url': self.copy_object.repo_url})
        return initial

    def get(self, request, *args, **kwargs):
        self.copy_object = self.get_object()
        return super(ProjectCopy, self).get(request, *args, **kwargs)

    def post(self, request, *args, **kwargs):
        self.copy_object = self.get_object()
        return super(ProjectCopy, self).post(request, *args, **kwargs)

    def copy_relations(self):
        """"
        Copy relations objects:  Configuration, Stages
        """
        if self.copy_object:
            # copy project configurations
            self.copy_configurations()
            # copy stages
            self.copy_stages()

    def copy_configurations(self, stages=None):
        """
        Copy configuretions
        """
        if stages:
            confs = stages[0].stage_configurations()
            new_stage = stages[1]
        else:
            confs = self.copy_object.project_configurations()
            new_stage = None

        for conf in confs:
            new_conf = deepcopy(conf)
            new_conf.id = None
            new_conf.project = self.object
            new_conf.stage = new_stage
            new_conf.save()


    def copy_stages(self):
        stages = self.copy_object.get_stages()
        for stage in stages:
            new_stage = deepcopy(stage)
            new_stage.id = None
            new_stage.project=self.object
            new_stage.save()
            new_stage.hosts = stage.hosts.all()
            self.copy_configurations(stages=[stage, new_stage])


    def form_valid(self, form):
        """After the form is valid lets let people know"""

        ret = super(ProjectCopy, self).form_valid(form)
        self.copy_relations()

        # Good to make note of that
        messages.add_message(self.request, messages.SUCCESS, 'Project %s copied' % self.object.name)

        return ret

class ProjectDetail(DetailView):
    """
    Display the Project Detail/Summary page: Configurations, Stages, and Deployments
    """

    model = models.Project

    def dispatch(self, request, *args, **kwargs):
        if request.user.user_is_historian():
            self.template_name = "projects/historian_detail.html"

        return super(ProjectDetail, self).dispatch(request, *args, **kwargs)

    def get_context_data(self, **kwargs):
        context = super(ProjectDetail, self).get_context_data(**kwargs)

        configuration_table = tables.ConfigurationTable(self.object.project_configurations(), prefix='config_')
        RequestConfig(self.request).configure(configuration_table)
        context['configurations'] = configuration_table

        stages = self.object.get_stages().annotate(deployment_count=Count('deployment'))
        context['stages'] = stages

        stage_table = tables.StageTable(stages, prefix='stage_')
        RequestConfig(self.request).configure(stage_table)
        context['stage_table'] = stage_table

        deployment_table = tables.DeploymentTable(models.Deployment.objects.filter(stage__in=stages).select_related('stage', 'task'), prefix='deploy_')
        RequestConfig(self.request).configure(deployment_table)
        context['deployment_table'] = deployment_table

        hook_table = HookTable(self.object.web_hooks(False))
        RequestConfig(self.request).configure(hook_table)
        context['hook_table'] = hook_table

        return context


class ProjectUpdate(MultipleGroupRequiredMixin, UpdateView):
    """
    Update a project
    """
    group_required = ['Admin', 'Deployer', ]
    model = models.Project
    form_class = forms.ProjectUpdateForm
    template_name_suffix = '_update'
    success_url = reverse_lazy('projects_project_list')


class ProjectDelete(MultipleGroupRequiredMixin, DeleteView):
    """
    Deletes a project by setting the Project's date_deleted. We save projects for historical tracking.
    """
    group_required = ['Admin', ]
    model = models.Project

    def delete(self, request, *args, **kwargs):
        self.object = self.get_object()
        self.object.date_deleted = datetime.datetime.now()
        self.object.save()

        messages.add_message(request, messages.WARNING, 'Project {} Successfully Deleted'.format(self.object))
        return HttpResponseRedirect(reverse('projects_project_list'))


class ProjectConfigurationCreate(MultipleGroupRequiredMixin, BaseGetProjectCreateView):
    """
    Create a Project Configuration. These are used to set the Fabric env object for a task.
    """
    group_required = ['Admin', ]
    model = models.Configuration
    template_name_suffix = '_create'
    form_class = forms.ConfigurationCreateForm

    def form_valid(self, form):
        """Set the project on this configuration after it's valid"""

        self.object = form.save(commit=False)
        self.object.project = self.project

        if self.kwargs.get('stage_id', None):
            current_stage = models.Stage.objects.get(pk=self.kwargs.get('stage_id'))
            self.object.stage = current_stage

        self.object.save()

        # Good to make note of that
        messages.add_message(self.request, messages.SUCCESS, 'Configuration %s created' % self.object.key)

        return super(ProjectConfigurationCreate, self).form_valid(form)

    def get_success_url(self):
        success_url = super(ProjectConfigurationCreate, self).get_success_url()

        if self.object.stage:
            success_url = reverse('projects_stage_view', args=(self.object.pk, self.object.stage.pk))

        return success_url


class ProjectConfigurationUpdate(MultipleGroupRequiredMixin, UpdateView):
    """
    Update a Project Configuration
    """
    group_required = ['Admin', ]
    model = models.Configuration
    template_name_suffix = '_update'
    form_class = forms.ConfigurationUpdateForm


class ProjectConfigurationDelete(MultipleGroupRequiredMixin, DeleteView):
    """
    Delete a project configuration from a project
    """
    group_required = ['Admin', ]
    model = models.Configuration

    def dispatch(self, request, *args, **kwargs):

        return super(ProjectConfigurationDelete, self).dispatch(request, *args, **kwargs)

    def get_success_url(self):
        """Get the url depending on what type of configuration I deleted."""
        
        if self.stage_id:
            url = reverse('projects_stage_view', args=(self.project_id, self.stage_id))
        else:
            url = reverse('projects_project_view', args=(self.project_id,))

        return url

    def delete(self, request, *args, **kwargs):

        obj = self.get_object()

        # Save where I was before I go and delete myself
        self.project_id = obj.project.pk
        self.stage_id = obj.stage.pk if obj.stage else None

        messages.success(self.request, 'Configuration {} Successfully Deleted'.format(self.get_object()))
        return super(ProjectConfigurationDelete, self).delete(self, request, *args, **kwargs)


class DeploymentCreate(MultipleGroupRequiredMixin, CreateView):
    """
    Form to create a new Deployment for a Project Stage. POST will kick off the DeploymentOutputStream view.
    """
    group_required = ['Admin', 'Deployer', ]
    model = models.Deployment
    form_class = forms.DeploymentForm

    def dispatch(self, request, *args, **kwargs):
        #save the stage for later
        self.stage = get_object_or_404(models.Stage, pk=int(kwargs['pk']))

        task_details = get_task_details(self.stage.project, self.kwargs['task_name'])

        if task_details is None:
            messages.error(self.request, '"{}" is not a valid task.'. format(self.kwargs['task_name']))
            return HttpResponseRedirect(reverse('projects_stage_view', kwargs={'project_id': self.stage.project_id, 'pk': self.stage.pk }))

        self.task_name = task_details[0]
        self.task_description = task_details[1]

        return super(DeploymentCreate, self).dispatch(request, *args, **kwargs)

    def get_form(self, form_class):

        stage_configurations = self.stage.get_queryset_configurations(prompt_me_for_input=True)

        form = form_class(**self.get_form_kwargs())

        used_arg_names = []

        # We want to inject fields into the form for the configurations they've marked as prompt
        for config in stage_configurations:
            if config.task_argument and config.task_name != self.task_name:
                continue

            str_config_key = 'configuration_value_for_{}'.format(config.key)

            if config.data_type == config.BOOLEAN_TYPE:
                field = BooleanField(widget=Select(choices=((False, 'False'), (True, 'True'))))
                field.coerce=lambda x: x == 'True',
            elif config.data_type == config.NUMBER_TYPE:
                field = FloatField()
            else:
                field = CharField()

                if config.sensitive_value:
                    field.widget = PasswordInput

                if config.task_argument:
                    used_arg_names.append(config.key)
                    field.label = 'Argument value for ' + config.key

            form.fields[str_config_key] = field
            form.helper.layout.fields.insert(len(form.helper.layout.fields)-1, str_config_key)

        task_details = get_task_details(self.stage.project, self.task_name)

        for arg in task_details[2]:
            if isinstance(arg, tuple):
                name, default = arg
            else:
                name, default = arg, None

            if name in used_arg_names:
                continue

            str_config_key = 'configuration_value_for_{}'.format(name)

            field = CharField(label='Argument value for ' + name, initial=default)

            form.fields[str_config_key] = field
            form.helper.layout.fields.insert(len(form.helper.layout.fields)-1, str_config_key)

        return form

    def form_valid(self, form):
        self.object = form.save(commit=False)
        self.object.stage = self.stage

        self.object.task, created = models.Task.objects.get_or_create(
            name=self.task_name,
            defaults={'description': self.task_description}
        )

        if not created:
            self.object.task.times_used += 1
            self.object.task.description = self.task_description
            self.object.task.save()

        self.object.user = self.request.user
        self.object.save()

        configuration_values = {}
        for key, value in form.cleaned_data.iteritems():
            if key.startswith('configuration_value_for_'):
                configuration_values[key.replace('configuration_value_for_', '')] = value

        self.request.session['configuration_values'] = configuration_values

        return super(DeploymentCreate, self).form_valid(form)

    def get_context_data(self, **kwargs):
        context = super(DeploymentCreate, self).get_context_data(**kwargs)

        context['configs'] = self.stage.get_queryset_configurations(prompt_me_for_input=False)
        context['stage'] = self.stage
        context['task_name'] = self.task_name
        context['task_description'] = self.task_description
        return context

    def get_success_url(self):

        return reverse('projects_deployment_detail', kwargs={'pk': self.object.pk})


class DeploymentDetail(DetailView):
    """
    Display the detail/summary of a deployment
    """
    model = models.Deployment

    def get_template_names(self):
        if getattr(settings, 'SOCKETIO_ENABLED', False):
            return ['projects/deployment_detail_socketio.html']
        else:
            return ['projects/deployment_detail.html']


class DeploymentOutputStream(View):
    """
    Deployment view does the heavy lifting of calling Fabric Task for a Project Stage
    """

    def output_stream_generator(self):
        if get_task_details(self.object.stage.project, self.object.task.name) is None:
            return

        try:
            process = subprocess.Popen(
                build_command(self.object, self.request.session),
                stdout=subprocess.PIPE,
                stderr=subprocess.STDOUT,
                shell=True
            )

            all_output = ''
            while True:
                nextline = process.stdout.readline()
                if nextline == '' and process.poll() != None:
                    break

                all_output += nextline

                yield '<span style="color:rgb(200, 200, 200);font-size: 14px;font-family: \'Helvetica Neue\', Helvetica, Arial, sans-serif;">{} </span><br /> {}'.format(nextline, ' '*1024)
                sys.stdout.flush()

            self.object.status = self.object.SUCCESS if process.returncode == 0 else self.object.FAILED

            yield '<span id="finished" style="display:none;">{}</span> {}'.format(self.object.status, ' '*1024)

            self.object.output = all_output
            self.object.save()

            deployment_finished.send(self.object, deployment_id=self.object.pk)

        except Exception as e:
            message = "An error occurred: " + e.message
            yield '<span style="color:rgb(200, 200, 200);font-size: 14px;font-family: \'Helvetica Neue\', Helvetica, Arial, sans-serif;">{} </span><br /> {}'.format(message, ' '*1024)
            yield '<span id="finished" style="display:none;">failed</span> {}'.format('*1024')

    def get(self, request, *args, **kwargs):
        self.object = get_object_or_404(models.Deployment, pk=int(kwargs['pk']), status=models.Deployment.PENDING)
        resp = StreamingHttpResponse(self.output_stream_generator())
        return resp


class ProjectStageCreate(MultipleGroupRequiredMixin, BaseGetProjectCreateView):
    """
    Create/Add a Stage to a Project
    """
    group_required = ['Admin', ]
    model = models.Stage
    template_name_suffix = '_create'
    form_class = forms.StageCreateForm

    def form_valid(self, form):
        """Set the project on this configuration after it's valid"""

        self.object = form.save(commit=False)
        self.object.project = self.project
        self.object.save()

        # Good to make note of that
        messages.add_message(self.request, messages.SUCCESS, 'Stage %s created' % self.object.name)

        return super(ProjectStageCreate, self).form_valid(form)


class ProjectStageUpdate(MultipleGroupRequiredMixin, UpdateView):
    """
    Project Stage Update form
    """
    group_required = ['Admin', 'Deployer', ]
    model = models.Stage
    template_name_suffix = '_update'
    form_class = forms.StageUpdateForm


class ProjectStageView(DetailView):
    """
    Display the details on a project stage: List Hosts, Configurations, and Tasks available to run
    """

    model = models.Stage

    def get_context_data(self, **kwargs):

        context = super(ProjectStageView, self).get_context_data(**kwargs)

        # Hosts Table (Stage->Host Through table)
        stage_hosts = self.object.hosts.all()

        host_table = tables.StageHostTable(stage_hosts, stage_id=self.object.pk)  # Through table
        RequestConfig(self.request).configure(host_table)
        context['hosts'] = host_table

        context['available_hosts'] = Host.objects.exclude(id__in=[host.pk for host in stage_hosts]).all()

        # Configuration Table
        configuration_table = tables.ConfigurationTable(self.object.stage_configurations())
        RequestConfig(self.request).configure(configuration_table)
        context['configurations'] = configuration_table

        #deployment table
        deployment_table = tables.DeploymentTable(models.Deployment.objects.filter(stage=self.object).select_related('stage', 'task'), prefix='deploy_')
        RequestConfig(self.request).configure(deployment_table)
        context['deployment_table'] = deployment_table

        return context


class ProjectStageTasksAjax(DetailView):
    model = models.Stage
    template_name = 'projects/stage_tasks_snippet.html'

    def get_context_data(self, **kwargs):
        context = super(ProjectStageTasksAjax, self).get_context_data(**kwargs)

        all_tasks = get_fabric_tasks(self.object.project)
        task_names = [x[0] for x in all_tasks]

        context['all_tasks'] = task_names
        context['frequent_tasks_run'] = models.Task.objects.filter(
            name__in=task_names
        ).order_by('-times_used')[:3]

        return context


class ProjectStageDelete(MultipleGroupRequiredMixin, DeleteView):
    """
    Delete a project stage
    """
    group_required = ['Admin', ]
    model = models.Stage

    def delete(self, request, *args, **kwargs):
        self.object = self.get_object()
        self.object.date_deleted = datetime.datetime.now()
        self.object.save()

        messages.add_message(request, messages.WARNING, 'Stage {} Successfully Deleted'.format(self.object))
        return HttpResponseRedirect(reverse('projects_project_view', args=(self.object.project.pk,)))


class ProjectStageMapHost(MultipleGroupRequiredMixin, RedirectView):
    """
    Map a Project Stage to a Host
    """
    group_required = ['Admin',]
    permanent = False

    def get(self, request, *args, **kwargs):
        self.project_id = kwargs.get('project_id')
        self.stage_id = kwargs.get('pk')
        host_id = kwargs.get('host_id')

        stage = models.Stage.objects.get(pk=self.stage_id)
        stage.hosts.add(Host.objects.get(pk=host_id))

        return super(ProjectStageMapHost, self).get(request, *args, **kwargs)

    def get_redirect_url(self, **kwargs):
        return reverse('projects_stage_view', args=(self.project_id, self.stage_id,))


class ProjectStageUnmapHost(MultipleGroupRequiredMixin, RedirectView):
    """
    Unmap a Project Stage from a Host (deletes the Stage->Host through table record)
    """
    group_required = ['Admin', ]
    permanent = False

    def get(self, request, *args, **kwargs):
        self.stage_id = kwargs.get('pk')
        host_id = kwargs.get('host_id')

        self.stage = models.Stage.objects.get(pk=self.stage_id)
        host = Host.objects.get(pk=int(host_id))
        self.stage.hosts.remove(host)

        return super(ProjectStageUnmapHost, self).get(request, *args, **kwargs)

    def get_redirect_url(self, **kwargs):
        return reverse('projects_stage_view', args=(self.stage.project.pk, self.stage_id,))


class ProjectInvalidateCache(RedirectView):
    permanent = False

    def get(self, request, *args, **kwargs):
        self.project_id = kwargs.get('pk')

        cache.delete_many(['project_{}_fabfile_tasks'.format(self.project_id),
                           'project_{}_fabfile_path'.format(self.project_id)])

        messages.info(request, "Tasks cache invalidated.")

        return super(ProjectInvalidateCache, self).get(request, *args, **kwargs)

    def get_redirect_url(self, **kwargs):
        return reverse('projects_project_view', args=(self.project_id,))<|MERGE_RESOLUTION|>--- conflicted
+++ resolved
@@ -5,6 +5,7 @@
 import datetime
 import subprocess
 import sys
+from copy import deepcopy
 
 from django.http import HttpResponseRedirect, StreamingHttpResponse
 from django.db.models.aggregates import Count
@@ -22,14 +23,9 @@
 from fabric_bolt.hosts.models import Host
 from fabric_bolt.projects import forms, tables, models
 from fabric_bolt.projects.util import get_fabric_tasks, build_command, get_task_details
-<<<<<<< HEAD
 from fabric_bolt.web_hooks.tables import HookTable
-
 from fabric_bolt.projects.signals import deployment_finished
 
-=======
-from copy import deepcopy
->>>>>>> 1e7b42af
 
 class BaseGetProjectCreateView(CreateView):
     """
