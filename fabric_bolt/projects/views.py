"""
Views for the Projects App
"""

import datetime
import subprocess
import sys
from copy import deepcopy

from django.http import HttpResponseRedirect, StreamingHttpResponse
from django.db.models.aggregates import Count
from django.contrib import messages
from django.views.generic import CreateView, UpdateView, DetailView, DeleteView, RedirectView, View
from django.core.urlresolvers import reverse_lazy, reverse
from django.shortcuts import get_object_or_404
from django.forms import CharField, PasswordInput, Select, FloatField, BooleanField
from django.conf import settings
from django.core.cache import cache

from django_tables2 import RequestConfig, SingleTableView

from fabric_bolt.core.mixins.views import MultipleGroupRequiredMixin
from fabric_bolt.hosts.models import Host
from fabric_bolt.projects import forms, tables, models
from fabric_bolt.projects.util import get_fabric_tasks, build_command, get_task_details
from fabric_bolt.web_hooks.tables import HookTable
from fabric_bolt.projects.signals import deployment_finished


class ProjectSubPageMixin(object):
    """
    View mixin which adds self.project on the view, and {project} in the template.
    assumes project_id is defined in url.
    """

    def dispatch(self, request, *args, **kwargs):
        self.project = get_object_or_404(models.Project, id=kwargs['project_id'])
        return super(ProjectSubPageMixin, self).dispatch(request, *args, **kwargs)

    def get_context_data(self, **kwargs):
        context = super(ProjectSubPageMixin, self).get_context_data(**kwargs)
        context['project'] = self.project
        return context


class StageSubPageMixin(ProjectSubPageMixin):
    """
    View mixin which adds self.project and self.stage on the view, and {project} and {stage} in the template.
    assumes project_id and stage_id are defined in url.
    """

    def dispatch(self, request, *args, **kwargs):
        self.project = get_object_or_404(models.Project, id=kwargs['project_id'])
        self.stage = get_object_or_404(models.Stage, id=kwargs['stage_id'], project=self.project)
        return super(StageSubPageMixin, self).dispatch(request, *args, **kwargs)

    def get_context_data(self, **kwargs):
        context = super(StageSubPageMixin, self).get_context_data(**kwargs)
        context['stage'] = self.stage
        context['project'] = self.project
        return context


class ProjectList(SingleTableView):
    """
    Project List page
    """

    table_class = tables.ProjectTable
    model = models.Project
    queryset = models.Project.active_records.all()


class ProjectCreate(MultipleGroupRequiredMixin, CreateView):
    """
    Create a new project
    """
    group_required = ['Admin', 'Deployer', ]
    model = models.Project
    form_class = forms.ProjectCreateForm
    template_name_suffix = '_create'

    def form_valid(self, form):
        """After the form is valid lets let people know"""

        ret = super(ProjectCreate, self).form_valid(form)

        # Good to make note of that
        messages.add_message(self.request, messages.SUCCESS, 'Project %s created' % self.object.name)

        return ret

class ProjectCopy(MultipleGroupRequiredMixin, CreateView):
    """
    Copy project
    """
    group_required = ['Admin', 'Deployer', ]
    model = models.Project
    form_class = forms.ProjectCreateForm
    template_name_suffix = '_copy'
    copy_object = None

    def get_initial(self):
        """
        Returns the initial data to use for forms on this view.
        """
        initial = super(ProjectCopy, self).get_initial()
        if self.copy_object:
            initial.update({'name': '%s copy' % self.copy_object.name,
                            'type_id': self.copy_object.type_id,
                            'description': self.copy_object.description,
                            'use_repo_fabfile': self.copy_object.use_repo_fabfile,
                            'fabfile_requirements': self.copy_object.fabfile_requirements,
                            'repo_url': self.copy_object.repo_url})
        return initial

    def get(self, request, *args, **kwargs):
        self.copy_object = self.get_object()
        return super(ProjectCopy, self).get(request, *args, **kwargs)

    def post(self, request, *args, **kwargs):
        self.copy_object = self.get_object()
        return super(ProjectCopy, self).post(request, *args, **kwargs)

    def copy_relations(self):
        """"
        Copy relations objects:  Configuration, Stages
        """
        if self.copy_object:
            # copy project configurations
            self.copy_configurations()
            # copy stages
            self.copy_stages()

    def copy_configurations(self, stages=None):
        """
        Copy configuretions
        """
        if stages:
            confs = stages[0].stage_configurations()
            new_stage = stages[1]
        else:
            confs = self.copy_object.project_configurations()
            new_stage = None

        for conf in confs:
            new_conf = deepcopy(conf)
            new_conf.id = None
            new_conf.project = self.object
            new_conf.stage = new_stage
            new_conf.save()


    def copy_stages(self):
        stages = self.copy_object.get_stages()
        for stage in stages:
            new_stage = deepcopy(stage)
            new_stage.id = None
            new_stage.project=self.object
            new_stage.save()
            new_stage.hosts = stage.hosts.all()
            self.copy_configurations(stages=[stage, new_stage])


    def form_valid(self, form):
        """After the form is valid lets let people know"""

        ret = super(ProjectCopy, self).form_valid(form)
        self.copy_relations()

        # Good to make note of that
        messages.add_message(self.request, messages.SUCCESS, 'Project %s copied' % self.object.name)

        return ret

class ProjectDetail(DetailView):
    """
    Display the Project Detail/Summary page: Configurations, Stages, and Deployments
    """

    model = models.Project

    def dispatch(self, request, *args, **kwargs):
        if request.user.user_is_historian():
            self.template_name = "projects/historian_detail.html"

        return super(ProjectDetail, self).dispatch(request, *args, **kwargs)

    def get_context_data(self, **kwargs):
        context = super(ProjectDetail, self).get_context_data(**kwargs)

        stages = self.object.get_stages().annotate(deployment_count=Count('deployment'))
        context['stages'] = stages

        deployment_table = tables.DeploymentTable(models.Deployment.objects.filter(stage__in=stages).select_related('stage', 'task'), prefix='deploy_')
        RequestConfig(self.request).configure(deployment_table)
        context['deployment_table'] = deployment_table

        hook_table = HookTable(self.object.web_hooks(False))
        RequestConfig(self.request).configure(hook_table)
        context['hook_table'] = hook_table

        return context


class ProjectUpdate(MultipleGroupRequiredMixin, UpdateView):
    """
    Update a project
    """
    group_required = ['Admin', 'Deployer', ]
    model = models.Project
    form_class = forms.ProjectUpdateForm
    template_name_suffix = '_update'
    success_url = reverse_lazy('projects_project_list')


class ProjectDelete(MultipleGroupRequiredMixin, DeleteView):
    """
    Deletes a project by setting the Project's date_deleted. We save projects for historical tracking.
    """
    group_required = ['Admin', ]
    model = models.Project

    def delete(self, request, *args, **kwargs):
        self.object = self.get_object()
        self.object.date_deleted = datetime.datetime.now()
        self.object.save()

        messages.add_message(request, messages.WARNING, 'Project {} Successfully Deleted'.format(self.object))
        return HttpResponseRedirect(reverse('projects_project_list'))


class ProjectConfigurationList(ProjectSubPageMixin, SingleTableView):
    """
    Project Configuration List page
    """

    table_class = tables.ConfigurationTable
    model = models.Configuration

    def get_queryset(self):
        return self.project.project_configurations()


class ProjectConfigurationCreate(MultipleGroupRequiredMixin, ProjectSubPageMixin, CreateView):
    """
    Create a Project Configuration. These are used to set the Fabric env object for a task.
    """
    group_required = ['Admin', ]
    model = models.Configuration
    template_name_suffix = '_create'
    form_class = forms.ConfigurationCreateForm

    def form_valid(self, form):
        """Set the project on this configuration after it's valid"""

        self.object = form.save(commit=False)
        self.object.project = self.project

        if self.kwargs.get('stage_id', None):
            current_stage = models.Stage.objects.get(pk=self.kwargs.get('stage_id'))
            self.object.stage = current_stage

        self.object.save()

        # Good to make note of that
        messages.add_message(self.request, messages.SUCCESS, 'Configuration %s created' % self.object.key)

        return super(ProjectConfigurationCreate, self).form_valid(form)

    def get_success_url(self):
        success_url = super(ProjectConfigurationCreate, self).get_success_url()

        if self.object.stage:
            success_url = reverse('projects_stage_view', args=(self.object.pk, self.object.stage.pk))

        return success_url


class ProjectConfigurationUpdate(MultipleGroupRequiredMixin, ProjectSubPageMixin, UpdateView):
    """
    Update a Project Configuration
    """
    group_required = ['Admin', ]
    model = models.Configuration
    template_name_suffix = '_update'
    form_class = forms.ConfigurationUpdateForm


class ProjectConfigurationDelete(MultipleGroupRequiredMixin, ProjectSubPageMixin, DeleteView):
    """
    Delete a project configuration from a project
    """
    group_required = ['Admin', ]
    model = models.Configuration

    def dispatch(self, request, *args, **kwargs):

        return super(ProjectConfigurationDelete, self).dispatch(request, *args, **kwargs)

    def get_success_url(self):
        """Get the url depending on what type of configuration I deleted."""
        
        if self.stage_id:
            url = reverse('projects_stage_view', args=(self.project_id, self.stage_id))
        else:
            url = reverse('projects_project_view', args=(self.project_id,))

        return url

    def delete(self, request, *args, **kwargs):

        obj = self.get_object()

        # Save where I was before I go and delete myself
        self.project_id = obj.project.pk
        self.stage_id = obj.stage.pk if obj.stage else None

        messages.success(self.request, 'Configuration {} Successfully Deleted'.format(self.get_object()))
        return super(ProjectConfigurationDelete, self).delete(self, request, *args, **kwargs)


class ProjectDeploymentList(ProjectSubPageMixin, SingleTableView):
    """
    Project Deployment List page
    """

    table_class = tables.DeploymentTable
    model = models.Deployment

    def get_queryset(self):
        return models.Deployment.objects.filter(stage__project=self.project).select_related('stage', 'task')


class DeploymentCreate(MultipleGroupRequiredMixin, CreateView):
    """
    Form to create a new Deployment for a Project Stage. POST will kick off the DeploymentOutputStream view.
    """
    group_required = ['Admin', 'Deployer', ]
    model = models.Deployment
    form_class = forms.DeploymentForm

    def dispatch(self, request, *args, **kwargs):
        self.project = get_object_or_404(models.Project, id=kwargs['project_id'])
        self.stage = get_object_or_404(models.Stage, id=self.kwargs['stage_id'], project=self.project)
        task_details = get_task_details(self.project, self.kwargs['task_name'])

        if task_details is None:
            messages.error(self.request, '"{}" is not a valid task.'. format(self.kwargs['task_name']))
            return HttpResponseRedirect(
                reverse('projects_stage_view', kwargs={'project_id': self.stage.project_id, 'pk': self.stage.pk})
            )

        self.task_name = task_details[0]
        self.task_description = task_details[1]

        return super(DeploymentCreate, self).dispatch(request, *args, **kwargs)

    def get_form(self, form_class):

        stage_configurations = self.stage.get_queryset_configurations(prompt_me_for_input=True)

        form = form_class(**self.get_form_kwargs())

        used_arg_names = []

        # We want to inject fields into the form for the configurations they've marked as prompt
        for config in stage_configurations:
            if config.task_argument and config.task_name != self.task_name:
                continue

            str_config_key = 'configuration_value_for_{}'.format(config.key)

            if config.data_type == config.BOOLEAN_TYPE:
                field = BooleanField(widget=Select(choices=((False, 'False'), (True, 'True'))))
                field.coerce=lambda x: x == 'True',
            elif config.data_type == config.NUMBER_TYPE:
                field = FloatField()
            else:
                field = CharField()

                if config.sensitive_value:
                    field.widget = PasswordInput

                if config.task_argument:
                    used_arg_names.append(config.key)
                    field.label = 'Argument value for ' + config.key

            form.fields[str_config_key] = field
            form.helper.layout.fields.insert(len(form.helper.layout.fields)-1, str_config_key)

        task_details = get_task_details(self.stage.project, self.task_name)

        for arg in task_details[2]:
            if isinstance(arg, tuple):
                name, default = arg
            else:
                name, default = arg, None

            if name in used_arg_names:
                continue

            str_config_key = 'configuration_value_for_{}'.format(name)

            field = CharField(label='Argument value for ' + name, initial=default)

            form.fields[str_config_key] = field
            form.helper.layout.fields.insert(len(form.helper.layout.fields)-1, str_config_key)

        return form

    def form_valid(self, form):
        self.object = form.save(commit=False)
        self.object.stage = self.stage

        self.object.task, created = models.Task.objects.get_or_create(
            name=self.task_name,
            defaults={'description': self.task_description}
        )

        if not created:
            self.object.task.times_used += 1
            self.object.task.description = self.task_description
            self.object.task.save()

        self.object.user = self.request.user
        self.object.save()

        configuration_values = {}
        for key, value in form.cleaned_data.iteritems():
            if key.startswith('configuration_value_for_'):
                configuration_values[key.replace('configuration_value_for_', '')] = value

        self.request.session['configuration_values'] = configuration_values

        return super(DeploymentCreate, self).form_valid(form)

    def get_context_data(self, **kwargs):
        context = super(DeploymentCreate, self).get_context_data(**kwargs)

        context['stage'] = self.stage
        context['project'] = self.project
        context['configs'] = self.stage.get_queryset_configurations(prompt_me_for_input=False)
        context['task_name'] = self.task_name
        context['task_description'] = self.task_description
        return context

    def get_success_url(self):
<<<<<<< HEAD
        return reverse('projects_deployment_detail', kwargs={'project_id': self.project.pk, 'stage_id': self.stage.id,
                                                             'pk': self.object.pk})
=======

        return reverse('projects_deployment_detail', kwargs={'pk': self.object.pk})
>>>>>>> 8b483ebd


class DeploymentDetail(StageSubPageMixin, DetailView):
    """
    Display the detail/summary of a deployment
    """
    model = models.Deployment

    def get_template_names(self):
        if getattr(settings, 'SOCKETIO_ENABLED', False):
            return ['projects/deployment_detail_socketio.html']
        else:
            return ['projects/deployment_detail.html']


class DeploymentOutputStream(StageSubPageMixin, View):
    """
    Deployment view does the heavy lifting of calling Fabric Task for a Project Stage
    """

    def output_stream_generator(self):
        if get_task_details(self.project, self.object.task.name) is None:
            return

        try:
            process = subprocess.Popen(
                build_command(self.object, self.request.session),
                stdout=subprocess.PIPE,
                stderr=subprocess.STDOUT,
                shell=True
            )

            all_output = ''
            while True:
                nextline = process.stdout.readline()
                if nextline == '' and process.poll() != None:
                    break

                all_output += nextline

                yield '<span style="color:rgb(200, 200, 200);font-size: 14px;font-family: \'Helvetica Neue\', Helvetica, Arial, sans-serif;">{} </span><br /> {}'.format(nextline, ' '*1024)
                sys.stdout.flush()

            self.object.status = self.object.SUCCESS if process.returncode == 0 else self.object.FAILED

            yield '<span id="finished" style="display:none;">{}</span> {}'.format(self.object.status, ' '*1024)

            self.object.output = all_output
            self.object.save()

            deployment_finished.send(self.object, deployment_id=self.object.pk)

        except Exception as e:
            message = "An error occurred: " + e.message
            yield '<span style="color:rgb(200, 200, 200);font-size: 14px;font-family: \'Helvetica Neue\', Helvetica, Arial, sans-serif;">{} </span><br /> {}'.format(message, ' '*1024)
            yield '<span id="finished" style="display:none;">failed</span> {}'.format('*1024')

    def get(self, request, *args, **kwargs):
        self.object = get_object_or_404(
            models.Deployment,
            stage=self.stage,
            pk=int(kwargs['pk']),
            status=models.Deployment.PENDING
        )
        resp = StreamingHttpResponse(self.output_stream_generator())
        return resp


class ProjectStageList(ProjectSubPageMixin, SingleTableView):
    """
    Project Stage List page
    """

    table_class = tables.StageTable
    model = models.Stage

    def get_queryset(self):
        return self.project.get_stages().annotate(deployment_count=Count('deployment'))


class ProjectStageCreate(MultipleGroupRequiredMixin, ProjectSubPageMixin, CreateView):
    """
    Create/Add a Stage to a Project
    """
    group_required = ['Admin', ]
    model = models.Stage
    template_name_suffix = '_create'
    form_class = forms.StageCreateForm

    def form_valid(self, form):
        """Set the project on this configuration after it's valid"""

        self.object = form.save(commit=False)
        self.object.project = self.project
        self.object.save()

        # Good to make note of that
        messages.add_message(self.request, messages.SUCCESS, 'Stage %s created' % self.object.name)

        return super(ProjectStageCreate, self).form_valid(form)


class ProjectStageUpdate(MultipleGroupRequiredMixin, ProjectSubPageMixin, UpdateView):
    """
    Project Stage Update form
    """
    group_required = ['Admin', 'Deployer', ]
    model = models.Stage
    template_name_suffix = '_update'
    form_class = forms.StageUpdateForm


class ProjectStageView(ProjectSubPageMixin, DetailView):
    """
    Display the details on a project stage: List Hosts, Configurations, and Tasks available to run
    """

    model = models.Stage

    def get_context_data(self, **kwargs):

        context = super(ProjectStageView, self).get_context_data(**kwargs)

        # Hosts Table (Stage->Host Through table)
        stage_hosts = self.object.hosts.all()

        host_table = tables.StageHostTable(stage_hosts, stage_id=self.object.pk)  # Through table
        RequestConfig(self.request).configure(host_table)
        context['hosts'] = host_table

        context['available_hosts'] = Host.objects.exclude(id__in=[host.pk for host in stage_hosts]).all()

        return context


class ProjectStageTasksAjax(ProjectSubPageMixin, DetailView):
    model = models.Stage
    template_name = 'projects/stage_tasks_snippet.html'

    def get_context_data(self, **kwargs):
        context = super(ProjectStageTasksAjax, self).get_context_data(**kwargs)

        all_tasks = get_fabric_tasks(self.object.project)
        task_names = [x[0] for x in all_tasks]

        context['all_tasks'] = task_names
        context['frequent_tasks_run'] = models.Task.objects.filter(
            name__in=task_names
        ).order_by('-times_used')[:3]

        return context


class ProjectStageDelete(MultipleGroupRequiredMixin, ProjectSubPageMixin, DeleteView):
    """
    Delete a project stage
    """
    group_required = ['Admin', ]
    model = models.Stage

    def dispatch(self, request, *args, **kwargs):
        return super(ProjectStageDelete, self).dispatch(request, *args, **kwargs)

    def delete(self, request, *args, **kwargs):
        self.object = self.get_object()
        self.object.date_deleted = datetime.datetime.now()
        self.object.save()

        messages.add_message(request, messages.WARNING, 'Stage {} Successfully Deleted'.format(self.object))
        return HttpResponseRedirect(reverse('projects_project_view', args=(self.object.project.pk,)))


class StageDeploymentList(StageSubPageMixin, SingleTableView):
    """
    Project Deployment List page
    """

    table_class = tables.DeploymentTable
    model = models.Deployment
    template_name_suffix = '_stage_list'

    def get_queryset(self):
        return models.Deployment.objects.filter(stage=self.stage).select_related('stage', 'task')

    def get_table(self, **kwargs):
        table = super(StageDeploymentList, self).get_table(**kwargs)
        table.base_columns['stage'].visible = False
        return table


class StageConfigurationList(StageSubPageMixin, SingleTableView):
    """
    Stage Configuration List page
    """

    table_class = tables.ConfigurationTable
    model = models.Configuration
    template_name_suffix = '_stage_list'

    def get_queryset(self):
        return self.stage.stage_configurations()


class ProjectStageMapHost(MultipleGroupRequiredMixin, StageSubPageMixin, RedirectView):
    """
    Map a Project Stage to a Host
    """
    group_required = ['Admin',]
    permanent = False

    def get(self, request, *args, **kwargs):
        host_id = kwargs.get('host_id')

        self.stage.hosts.add(Host.objects.get(pk=host_id))

        return super(ProjectStageMapHost, self).get(request, *args, **kwargs)

    def get_redirect_url(self, **kwargs):
        return reverse('projects_stage_view', args=(self.project.pk, self.stage.pk,))


class ProjectStageUnmapHost(MultipleGroupRequiredMixin, StageSubPageMixin, RedirectView):
    """
    Unmap a Project Stage from a Host (deletes the Stage->Host through table record)
    """
    group_required = ['Admin', ]
    permanent = False

    def get(self, request, *args, **kwargs):
        host_id = kwargs.get('host_id')

        host = Host.objects.get(pk=int(host_id))
        self.stage.hosts.remove(host)

        return super(ProjectStageUnmapHost, self).get(request, *args, **kwargs)

    def get_redirect_url(self, **kwargs):
        return reverse('projects_stage_view', args=(self.project.pk, self.stage.pk,))


class ProjectInvalidateCache(RedirectView):
    permanent = False

    def get(self, request, *args, **kwargs):
        self.project_id = kwargs.get('pk')

        cache.delete_many(['project_{}_fabfile_tasks'.format(self.project_id),
                           'project_{}_fabfile_path'.format(self.project_id)])

        messages.info(request, "Tasks cache invalidated.")

        return super(ProjectInvalidateCache, self).get(request, *args, **kwargs)

    def get_redirect_url(self, **kwargs):
        return reverse('projects_project_view', args=(self.project_id,))<|MERGE_RESOLUTION|>--- conflicted
+++ resolved
@@ -446,13 +446,8 @@
         return context
 
     def get_success_url(self):
-<<<<<<< HEAD
         return reverse('projects_deployment_detail', kwargs={'project_id': self.project.pk, 'stage_id': self.stage.id,
                                                              'pk': self.object.pk})
-=======
-
-        return reverse('projects_deployment_detail', kwargs={'pk': self.object.pk})
->>>>>>> 8b483ebd
 
 
 class DeploymentDetail(StageSubPageMixin, DetailView):
