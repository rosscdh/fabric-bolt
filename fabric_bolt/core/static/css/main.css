body {
  padding-top: 70px;
}
#deployment_output {
  width: 100%;
  background: black;
  border: none;
  height: 600px;
  outline: none;
  color: #c8c8c8;
  padding: 20px;
  cursor: text;
}
#deployment_output .output {
  width: 100%;
  height: 100%;
  background: none;
  border: none;
  overflow-y: scroll;
<<<<<<< HEAD
  font-size: 14px;
  font-family: 'Helvetica Neue', Helvetica, Arial, sans-serif;
}
.navbar-brand {
  padding: 0;
  margin: 0;
}
.fb-nav-logo {
  padding: 0 10px;
  background-color: rgba(255, 255, 255, 0.8);
  height: 100%;
=======
  unicode-bidi: embed;
  font-family: monospace;
  white-space: pre;
  line-height: 16px;
>>>>>>> 3a9f4850
}<|MERGE_RESOLUTION|>--- conflicted
+++ resolved
@@ -17,9 +17,10 @@
   background: none;
   border: none;
   overflow-y: scroll;
-<<<<<<< HEAD
-  font-size: 14px;
-  font-family: 'Helvetica Neue', Helvetica, Arial, sans-serif;
+  unicode-bidi: embed;
+  font-family: monospace;
+  white-space: pre;
+  line-height: 16px;
 }
 .navbar-brand {
   padding: 0;
@@ -29,10 +30,4 @@
   padding: 0 10px;
   background-color: rgba(255, 255, 255, 0.8);
   height: 100%;
-=======
-  unicode-bidi: embed;
-  font-family: monospace;
-  white-space: pre;
-  line-height: 16px;
->>>>>>> 3a9f4850
 }