--- conflicted
+++ resolved
@@ -13,16 +13,16 @@
     cursor: text;
 }
 
-<<<<<<< HEAD
-#deployment_output pre {
-  width:100%;
-  height:100%;
-  background:none;
-  border:none;
-  color:rgb(200, 200, 200);
-  overflow-y:scroll;
-  font-size: 14px;
-  font-family: 'Helvetica Neue', Helvetica, Arial, sans-serif;
+#deployment_output .output {
+    width:100%;
+    height:100%;
+    background:none;
+    border:none;
+    overflow-y:scroll;
+    unicode-bidi: embed;
+    font-family: monospace;
+    white-space: pre;
+    line-height: 16px;
 }
 
 .navbar-brand{
@@ -34,16 +34,4 @@
   padding: 0 10px;
   background-color: rgba(255, 255, 255, 0.8);
   height: 100%;
-=======
-#deployment_output .output {
-    width:100%;
-    height:100%;
-    background:none;
-    border:none;
-    overflow-y:scroll;
-    unicode-bidi: embed;
-    font-family: monospace;
-    white-space: pre;
-    line-height: 16px;
->>>>>>> 3a9f4850
 }